--- conflicted
+++ resolved
@@ -1102,11 +1102,7 @@
      size64_t *size,
      libfsapfs_error_t **error );
 
-<<<<<<< HEAD
-/* Retrieves the number of extents for the extended attribute
-=======
 /* Retrieves the number of extents
->>>>>>> 403cceda
  * Returns 1 if successful or -1 on error
  */
 LIBFSAPFS_EXTERN \
@@ -1115,11 +1111,7 @@
      int *number_of_extents,
      libfsapfs_error_t **error );
 
-<<<<<<< HEAD
-/* Retrieves a specific extended attribute's physical offset, size, and flags
-=======
 /* Retrieves a specific extent
->>>>>>> 403cceda
  * Returns 1 if successful or -1 on error
  */
 LIBFSAPFS_EXTERN \
