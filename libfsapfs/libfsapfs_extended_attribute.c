--- conflicted
+++ resolved
@@ -1154,11 +1154,8 @@
 	return( 1 );
 }
 
-<<<<<<< HEAD
-/* Retrieves the number of extents for the extended attribute
-=======
+
 /* Retrieves the number of extents
->>>>>>> 403cceda
  * Returns 1 if successful or -1 on error
  */
 int libfsapfs_extended_attribute_get_number_of_extents(
@@ -1168,23 +1165,6 @@
 {
 	libfsapfs_internal_extended_attribute_t *internal_extended_attribute = NULL;
 	static char *function                                                = "libfsapfs_extended_attribute_get_number_of_extents";
-<<<<<<< HEAD
-	int result                                                           = 1;
-
-	if( number_of_extents == NULL )
-	{
-		libcerror_error_set(
-		 error,
-		 LIBCERROR_ERROR_DOMAIN_ARGUMENTS,
-		 LIBCERROR_ARGUMENT_ERROR_INVALID_VALUE,
-		 "%s: invalid number of extents.",
-		 function );
-
-		return( -1 );
-	}
-	*number_of_extents = 0;
-=======
->>>>>>> 403cceda
 
 	if( extended_attribute == NULL )
 	{
@@ -1210,18 +1190,10 @@
 
 		return( -1 );
 	}
-<<<<<<< HEAD
-
 #if defined( HAVE_LIBFSAPFS_MULTI_THREAD_SUPPORT )
 	if( libcthreads_read_write_lock_grab_for_write(
-		 internal_extended_attribute->read_write_lock,
-		 error ) != 1 )
-=======
-#if defined( HAVE_LIBFSAPFS_MULTI_THREAD_SUPPORT )
-	if( libcthreads_read_write_lock_grab_for_write(
-	     internal_extended_attribute->read_write_lock,
-	     error ) != 1 )
->>>>>>> 403cceda
+	     internal_extended_attribute->read_write_lock,
+	     error ) != 1 )
 	{
 		libcerror_error_set(
 		 error,
@@ -1233,38 +1205,11 @@
 		return( -1 );
 	}
 #endif
-<<<<<<< HEAD
-
-	if( internal_extended_attribute->attribute_values->value_data_file_extents == NULL )
-	{
-		if ( libfsapfs_attributes_get_file_extents(
-		      internal_extended_attribute->attribute_values,
-		      internal_extended_attribute->file_io_handle,
-		      internal_extended_attribute->file_system_btree,
-		      error ) != 1 )
-		{
-			libcerror_error_set(
-			 error,
-			 LIBCERROR_ERROR_DOMAIN_RUNTIME,
-			 LIBCERROR_RUNTIME_ERROR_GET_FAILED,
-			 "%s: unable to retrieve list of file extents.",
-			 function );
-			result = -1;
-
-			goto on_error;
-		}
-	}
-
-	if( libcdata_array_get_number_of_entries(
-		 internal_extended_attribute->attribute_values->value_data_file_extents,
-		 number_of_extents,
-		 error ) != 1 )
-=======
+
 	if( libcdata_array_get_number_of_entries(
 	     internal_extended_attribute->attribute_values->value_data_file_extents,
 	     number_of_extents,
 	     error ) != 1 )
->>>>>>> 403cceda
 	{
 		libcerror_error_set(
 		 error,
@@ -1272,26 +1217,13 @@
 		 LIBCERROR_RUNTIME_ERROR_GET_FAILED,
 		 "%s: unable to retrieve number of entries from array.",
 		 function );
-<<<<<<< HEAD
-		result = -1;
 
 		goto on_error;
 	}
-
-on_error:
 #if defined( HAVE_LIBFSAPFS_MULTI_THREAD_SUPPORT )
 	if( libcthreads_read_write_lock_release_for_write(
-		 internal_extended_attribute->read_write_lock,
-		 error ) != 1 )
-=======
-
-		goto on_error;
-	}
-#if defined( HAVE_LIBFSAPFS_MULTI_THREAD_SUPPORT )
-	if( libcthreads_read_write_lock_release_for_write(
-	     internal_extended_attribute->read_write_lock,
-	     error ) != 1 )
->>>>>>> 403cceda
+	     internal_extended_attribute->read_write_lock,
+	     error ) != 1 )
 	{
 		libcerror_error_set(
 		 error,
@@ -1303,13 +1235,6 @@
 		return( -1 );
 	}
 #endif
-<<<<<<< HEAD
-
-	return( result );
-}
-
-/* Retrieves a specific extended attribute's physical offset, size, and flags
-=======
 	return( 1 );
 
 on_error:
@@ -1322,7 +1247,6 @@
 }
 
 /* Retrieves a specific extent
->>>>>>> 403cceda
  * Returns 1 if successful or -1 on error
  */
 int libfsapfs_extended_attribute_get_extent_by_index(
@@ -1336,10 +1260,6 @@
 	libfsapfs_file_extent_t *file_extent                                 = NULL;
 	libfsapfs_internal_extended_attribute_t *internal_extended_attribute = NULL;
 	static char *function                                                = "libfsapfs_extended_attribute_get_extent_by_index";
-<<<<<<< HEAD
-	int result                                                           = 1;
-=======
->>>>>>> 403cceda
 
 	if( extended_attribute == NULL )
 	{
@@ -1354,8 +1274,6 @@
 	}
 	internal_extended_attribute = (libfsapfs_internal_extended_attribute_t *) extended_attribute;
 
-<<<<<<< HEAD
-=======
 	if( internal_extended_attribute->io_handle == NULL )
 	{
 		libcerror_error_set(
@@ -1367,7 +1285,6 @@
 
 		return( -1 );
 	}
->>>>>>> 403cceda
 	if( internal_extended_attribute->attribute_values == NULL )
 	{
 		libcerror_error_set(
@@ -1379,10 +1296,6 @@
 
 		return( -1 );
 	}
-<<<<<<< HEAD
-
-=======
->>>>>>> 403cceda
 	if( extent_offset == NULL )
 	{
 		libcerror_error_set(
@@ -1416,18 +1329,10 @@
 
 		return( -1 );
 	}
-<<<<<<< HEAD
-
 #if defined( HAVE_LIBFSAPFS_MULTI_THREAD_SUPPORT )
 	if( libcthreads_read_write_lock_grab_for_write(
-		 internal_extended_attribute->read_write_lock,
-		 error ) != 1 )
-=======
-#if defined( HAVE_LIBFSAPFS_MULTI_THREAD_SUPPORT )
-	if( libcthreads_read_write_lock_grab_for_write(
-	     internal_extended_attribute->read_write_lock,
-	     error ) != 1 )
->>>>>>> 403cceda
+	     internal_extended_attribute->read_write_lock,
+	     error ) != 1 )
 	{
 		libcerror_error_set(
 		 error,
@@ -1439,54 +1344,16 @@
 		return( -1 );
 	}
 #endif
-<<<<<<< HEAD
-
-	if( internal_extended_attribute->attribute_values->value_data_file_extents == NULL )
-	{
-		if ( libfsapfs_attributes_get_file_extents(
-		     internal_extended_attribute->attribute_values,
-		     internal_extended_attribute->file_io_handle,
-		     internal_extended_attribute->file_system_btree,
-		     error ) != 1 )
-		{
-			libcerror_error_set(
-			 error,
-			 LIBCERROR_ERROR_DOMAIN_RUNTIME,
-			 LIBCERROR_RUNTIME_ERROR_GET_FAILED,
-			 "%s: unable to retrieve list of file extents.",
-			 function );
-			result = -1;
-
-			goto on_error;
-		}
-	}
-
-	if( libcdata_array_get_entry_by_index(
-		 internal_extended_attribute->attribute_values->value_data_file_extents,
-		 extent_index,
-		 (intptr_t **) &file_extent,
-		 error ) != 1 )
-=======
 	if( libcdata_array_get_entry_by_index(
 	     internal_extended_attribute->attribute_values->value_data_file_extents,
 	     extent_index,
 	     (intptr_t **) &file_extent,
 	     error ) != 1 )
->>>>>>> 403cceda
-	{
-		libcerror_error_set(
-		 error,
-		 LIBCERROR_ERROR_DOMAIN_RUNTIME,
-<<<<<<< HEAD
-		 LIBCERROR_RUNTIME_ERROR_SET_FAILED,
-		 "%s: unable to retrive specified entry index.",
-		 function );
-		result = -1;
-
-		goto on_error;
-	}
-
-=======
+	{
+		libcerror_error_set(
+		 error,
+		 LIBCERROR_ERROR_DOMAIN_RUNTIME,
+
 		 LIBCERROR_RUNTIME_ERROR_GET_FAILED,
 		 "%s: unable to retrieve file extent: %d.",
 		 function,
@@ -1494,7 +1361,6 @@
 
 		goto on_error;
 	}
->>>>>>> 403cceda
 	if( file_extent == NULL )
 	{
 		libcerror_error_set(
@@ -1504,33 +1370,17 @@
 		 "%s: missing file extent: %d.",
 		 function,
 		 extent_index );
-<<<<<<< HEAD
-		result = -1;
 
 		goto on_error;
 	}
-
-=======
-
-		goto on_error;
-	}
->>>>>>> 403cceda
 	*extent_offset = file_extent->physical_block_number * internal_extended_attribute->io_handle->block_size;
 	*extent_size   = file_extent->data_size;
 	*extent_flags  = 0;
 
-<<<<<<< HEAD
-on_error:
 #if defined( HAVE_LIBFSAPFS_MULTI_THREAD_SUPPORT )
 	if( libcthreads_read_write_lock_release_for_write(
-		 internal_extended_attribute->read_write_lock,
-		 error ) != 1 )
-=======
-#if defined( HAVE_LIBFSAPFS_MULTI_THREAD_SUPPORT )
-	if( libcthreads_read_write_lock_release_for_write(
-	     internal_extended_attribute->read_write_lock,
-	     error ) != 1 )
->>>>>>> 403cceda
+	     internal_extended_attribute->read_write_lock,
+	     error ) != 1 )
 	{
 		libcerror_error_set(
 		 error,
@@ -1542,10 +1392,6 @@
 		return( -1 );
 	}
 #endif
-<<<<<<< HEAD
-
-	return( result );
-=======
 	return( 1 );
 
 on_error:
@@ -1555,5 +1401,4 @@
 	 NULL );
 #endif
 	return( -1 );
->>>>>>> 403cceda
-}
+}
